--- conflicted
+++ resolved
@@ -22,12 +22,8 @@
     pub(crate) requests: Requests,
     pub(crate) public_key: RsaPublicKey,
     object_cache: Arc<RwLock<LruCache<IriString, IriString>>>,
-<<<<<<< HEAD
-    node_cache: NodeCache,
+    pub(crate) node_cache: NodeCache,
     pub(crate) node_config: Arc<RwLock<HashMap<String, NodeConfig>>>,
-=======
-    pub(crate) node_cache: NodeCache,
->>>>>>> 6714fe48
     breakers: Breakers,
     pub(crate) last_online: Arc<LastOnline>,
     pub(crate) db: Db,
@@ -104,16 +100,13 @@
     }
 
     #[tracing::instrument(level = "debug", name = "Building state", skip_all)]
-<<<<<<< HEAD
-    pub(crate) async fn build(db: Db, node_config: HashMap<String, NodeConfig>) -> Result<Self, Error> {
-=======
     pub(crate) async fn build(
         db: Db,
         key_id: String,
         spawner: Spawner,
         client: ClientWithMiddleware,
+        node_config: HashMap<String, NodeConfig>,
     ) -> Result<Self, Error> {
->>>>>>> 6714fe48
         let private_key = if let Ok(Some(key)) = db.private_key().await {
             tracing::debug!("Using existing key");
             key
@@ -151,12 +144,8 @@
                 (1024 * 8).try_into().expect("nonzero"),
             ))),
             node_cache: NodeCache::new(db.clone()),
-<<<<<<< HEAD
             node_config: Arc::new(RwLock::new(node_config)),
-            breakers: Breakers::default(),
-=======
             breakers,
->>>>>>> 6714fe48
             db,
             last_online,
         };
