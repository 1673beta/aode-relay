use crate::{
    config::Config,
    error::{Error, ErrorKind},
};
use activitystreams::iri_string::types::IriString;
use actix_web::web::Bytes;
use rsa::{
    pkcs8::{DecodePrivateKey, EncodePrivateKey},
    RsaPrivateKey,
};
use sled::Tree;
use std::{collections::HashMap, sync::Arc, time::SystemTime};
use uuid::Uuid;

#[derive(Clone, Debug)]
pub(crate) struct Db {
    inner: Arc<Inner>,
}

struct Inner {
    actor_id_actor: Tree,
    public_key_id_actor_id: Tree,
    connected_actor_ids: Tree,
    allowed_domains: Tree,
    blocked_domains: Tree,
    settings: Tree,
    media_url_media_id: Tree,
    media_id_media_url: Tree,
    media_id_media_bytes: Tree,
    media_id_media_meta: Tree,
    actor_id_info: Tree,
    actor_id_instance: Tree,
    actor_id_contact: Tree,
    restricted_mode: bool,
}

impl std::fmt::Debug for Inner {
    fn fmt(&self, f: &mut std::fmt::Formatter<'_>) -> std::fmt::Result {
        f.debug_struct("Inner")
            .field("restricted_mode", &self.restricted_mode)
            .finish()
    }
}

#[derive(Clone, serde::Deserialize, serde::Serialize)]
pub struct Actor {
    pub(crate) id: IriString,
    pub(crate) public_key: String,
    pub(crate) public_key_id: IriString,
    pub(crate) inbox: IriString,
    pub(crate) saved_at: SystemTime,
}

impl std::fmt::Debug for Actor {
    fn fmt(&self, f: &mut std::fmt::Formatter<'_>) -> std::fmt::Result {
        f.debug_struct("Actor")
            .field("id", &self.id.to_string())
            .field("public_key", &self.public_key)
            .field("public_key_id", &self.public_key_id.to_string())
            .field("inbox", &self.inbox.to_string())
            .field("saved_at", &self.saved_at)
            .finish()
    }
}

#[derive(Clone, Debug, serde::Deserialize, serde::Serialize)]
pub(crate) struct MediaMeta {
    pub(crate) media_type: String,
    pub(crate) saved_at: SystemTime,
}

#[derive(Clone, Debug, serde::Deserialize, serde::Serialize)]
pub struct Info {
    pub(crate) software: String,
    pub(crate) version: String,
    pub(crate) reg: bool,
    pub(crate) updated: SystemTime,
}

#[derive(Clone, Debug, serde::Deserialize, serde::Serialize)]
pub struct Instance {
    pub(crate) title: String,
    pub(crate) description: String,
    pub(crate) version: String,
    pub(crate) reg: bool,
    pub(crate) requires_approval: bool,
    pub(crate) updated: SystemTime,
}

#[derive(Clone, serde::Deserialize, serde::Serialize)]
pub struct Contact {
    pub(crate) username: String,
    pub(crate) display_name: String,
    pub(crate) url: IriString,
    pub(crate) avatar: IriString,
    pub(crate) updated: SystemTime,
}

impl std::fmt::Debug for Contact {
    fn fmt(&self, f: &mut std::fmt::Formatter<'_>) -> std::fmt::Result {
        f.debug_struct("Info")
            .field("username", &self.username)
            .field("display_name", &self.display_name)
            .field("url", &self.url.to_string())
            .field("avatar", &self.avatar.to_string())
            .field("updated", &self.updated)
            .finish()
    }
}

impl Inner {
    fn connected_by_domain(
        &self,
        domains: &[String],
    ) -> impl DoubleEndedIterator<Item = IriString> {
        let reversed: Vec<_> = domains.iter().map(|s| domain_key(s.as_str())).collect();

        self.connected_actor_ids
            .iter()
            .values()
            .filter_map(|res| res.ok())
            .filter_map(url_from_ivec)
            .filter_map(move |url| {
                let connected_domain = url.authority_str()?;
                let connected_rdnn = domain_key(connected_domain);

                for rdnn in &reversed {
                    if connected_rdnn.starts_with(rdnn) {
                        return Some(url);
                    }
                }

                None
            })
    }

    fn blocks(&self) -> impl DoubleEndedIterator<Item = String> {
        self.blocked_domains
            .iter()
            .values()
            .filter_map(|res| res.ok())
            .map(|s| String::from_utf8_lossy(&s).to_string())
    }

<<<<<<< HEAD
    fn allows(&self) -> impl DoubleEndedIterator<Item = String> {
=======
    fn allowed(&self) -> impl DoubleEndedIterator<Item = String> {
>>>>>>> e3731435
        self.allowed_domains
            .iter()
            .values()
            .filter_map(|res| res.ok())
            .map(|s| String::from_utf8_lossy(&s).to_string())
    }

    fn connected(&self) -> impl DoubleEndedIterator<Item = IriString> {
        self.connected_actor_ids
            .iter()
            .values()
            .filter_map(|res| res.ok())
            .filter_map(url_from_ivec)
    }

    fn connected_actors(&self) -> impl DoubleEndedIterator<Item = Actor> + '_ {
        self.connected_actor_ids
            .iter()
            .values()
            .filter_map(|res| res.ok())
            .filter_map(move |actor_id| {
                let actor_ivec = self.actor_id_actor.get(actor_id).ok()??;

                serde_json::from_slice::<Actor>(&actor_ivec).ok()
            })
    }

    fn connected_info(&self) -> impl DoubleEndedIterator<Item = (IriString, Info)> + '_ {
        self.connected_actor_ids
            .iter()
            .values()
            .filter_map(|res| res.ok())
            .filter_map(move |actor_id_ivec| {
                let actor_id = url_from_ivec(actor_id_ivec.clone())?;
                let ivec = self.actor_id_info.get(actor_id_ivec).ok()??;
                let info = serde_json::from_slice(&ivec).ok()?;

                Some((actor_id, info))
            })
    }

    fn connected_instance(&self) -> impl DoubleEndedIterator<Item = (IriString, Instance)> + '_ {
        self.connected_actor_ids
            .iter()
            .values()
            .filter_map(|res| res.ok())
            .filter_map(move |actor_id_ivec| {
                let actor_id = url_from_ivec(actor_id_ivec.clone())?;
                let ivec = self.actor_id_instance.get(actor_id_ivec).ok()??;
                let instance = serde_json::from_slice(&ivec).ok()?;

                Some((actor_id, instance))
            })
    }

    fn connected_contact(&self) -> impl DoubleEndedIterator<Item = (IriString, Contact)> + '_ {
        self.connected_actor_ids
            .iter()
            .values()
            .filter_map(|res| res.ok())
            .filter_map(move |actor_id_ivec| {
                let actor_id = url_from_ivec(actor_id_ivec.clone())?;
                let ivec = self.actor_id_contact.get(actor_id_ivec).ok()??;
                let contact = serde_json::from_slice(&ivec).ok()?;

                Some((actor_id, contact))
            })
    }

    fn is_allowed(&self, authority: &str) -> bool {
        let prefix = domain_prefix(authority);
        let reverse_domain = domain_key(authority);

        if self.restricted_mode {
            self.allowed_domains
                .scan_prefix(prefix)
                .keys()
                .filter_map(|res| res.ok())
                .any(|rdnn| {
                    let rdnn_string = String::from_utf8_lossy(&rdnn);
                    reverse_domain.starts_with(rdnn_string.as_ref())
                })
        } else {
            !self
                .blocked_domains
                .scan_prefix(prefix)
                .keys()
                .filter_map(|res| res.ok())
                .any(|rdnn| reverse_domain.starts_with(String::from_utf8_lossy(&rdnn).as_ref()))
        }
    }
}

impl Db {
    pub(crate) fn build(config: &Config) -> Result<Self, Error> {
        let db = sled::open(config.sled_path())?;
        Self::build_inner(config.restricted_mode(), db)
    }

    fn build_inner(restricted_mode: bool, db: sled::Db) -> Result<Self, Error> {
        Ok(Db {
            inner: Arc::new(Inner {
                actor_id_actor: db.open_tree("actor-id-actor")?,
                public_key_id_actor_id: db.open_tree("public-key-id-actor-id")?,
                connected_actor_ids: db.open_tree("connected-actor-ids")?,
                allowed_domains: db.open_tree("allowed-actor-ids")?,
                blocked_domains: db.open_tree("blocked-actor-ids")?,
                settings: db.open_tree("settings")?,
                media_url_media_id: db.open_tree("media-url-media-id")?,
                media_id_media_url: db.open_tree("media-id-media-url")?,
                media_id_media_bytes: db.open_tree("media-id-media-bytes")?,
                media_id_media_meta: db.open_tree("media-id-media-meta")?,
                actor_id_info: db.open_tree("actor-id-info")?,
                actor_id_instance: db.open_tree("actor-id-instance")?,
                actor_id_contact: db.open_tree("actor-id-contact")?,
                restricted_mode,
            }),
        })
    }

    async fn unblock<T>(
        &self,
        f: impl Fn(&Inner) -> Result<T, Error> + Send + 'static,
    ) -> Result<T, Error>
    where
        T: Send + 'static,
    {
        let inner = self.inner.clone();

        let t = actix_web::web::block(move || (f)(&inner)).await??;

        Ok(t)
    }

    pub(crate) async fn connected_ids(&self) -> Result<Vec<IriString>, Error> {
        self.unblock(|inner| Ok(inner.connected().collect())).await
    }

    pub(crate) async fn allowed_domains(&self) -> Result<Vec<String>, Error> {
        self.unblock(|inner| Ok(inner.allowed().collect())).await
    }

    pub(crate) async fn save_info(&self, actor_id: IriString, info: Info) -> Result<(), Error> {
        self.unblock(move |inner| {
            let vec = serde_json::to_vec(&info)?;

            inner
                .actor_id_info
                .insert(actor_id.as_str().as_bytes(), vec)?;

            Ok(())
        })
        .await
    }

    pub(crate) async fn info(&self, actor_id: IriString) -> Result<Option<Info>, Error> {
        self.unblock(move |inner| {
            if let Some(ivec) = inner.actor_id_info.get(actor_id.as_str().as_bytes())? {
                let info = serde_json::from_slice(&ivec)?;
                Ok(Some(info))
            } else {
                Ok(None)
            }
        })
        .await
    }

    pub(crate) async fn connected_info(&self) -> Result<HashMap<IriString, Info>, Error> {
        self.unblock(|inner| Ok(inner.connected_info().collect()))
            .await
    }

    pub(crate) async fn save_instance(
        &self,
        actor_id: IriString,
        instance: Instance,
    ) -> Result<(), Error> {
        self.unblock(move |inner| {
            let vec = serde_json::to_vec(&instance)?;

            inner
                .actor_id_instance
                .insert(actor_id.as_str().as_bytes(), vec)?;

            Ok(())
        })
        .await
    }

    pub(crate) async fn instance(&self, actor_id: IriString) -> Result<Option<Instance>, Error> {
        self.unblock(move |inner| {
            if let Some(ivec) = inner.actor_id_instance.get(actor_id.as_str().as_bytes())? {
                let instance = serde_json::from_slice(&ivec)?;
                Ok(Some(instance))
            } else {
                Ok(None)
            }
        })
        .await
    }

    pub(crate) async fn connected_instance(&self) -> Result<HashMap<IriString, Instance>, Error> {
        self.unblock(|inner| Ok(inner.connected_instance().collect()))
            .await
    }

    pub(crate) async fn save_contact(
        &self,
        actor_id: IriString,
        contact: Contact,
    ) -> Result<(), Error> {
        self.unblock(move |inner| {
            let vec = serde_json::to_vec(&contact)?;

            inner
                .actor_id_contact
                .insert(actor_id.as_str().as_bytes(), vec)?;

            Ok(())
        })
        .await
    }

    pub(crate) async fn contact(&self, actor_id: IriString) -> Result<Option<Contact>, Error> {
        self.unblock(move |inner| {
            if let Some(ivec) = inner.actor_id_contact.get(actor_id.as_str().as_bytes())? {
                let contact = serde_json::from_slice(&ivec)?;
                Ok(Some(contact))
            } else {
                Ok(None)
            }
        })
        .await
    }

    pub(crate) async fn connected_contact(&self) -> Result<HashMap<IriString, Contact>, Error> {
        self.unblock(|inner| Ok(inner.connected_contact().collect()))
            .await
    }

    pub(crate) async fn save_url(&self, url: IriString, id: Uuid) -> Result<(), Error> {
        self.unblock(move |inner| {
            inner
                .media_id_media_url
                .insert(id.as_bytes(), url.as_str().as_bytes())?;
            inner
                .media_url_media_id
                .insert(url.as_str().as_bytes(), id.as_bytes())?;
            Ok(())
        })
        .await
    }

    pub(crate) async fn save_bytes(
        &self,
        id: Uuid,
        meta: MediaMeta,
        bytes: Bytes,
    ) -> Result<(), Error> {
        self.unblock(move |inner| {
            let vec = serde_json::to_vec(&meta)?;

            inner
                .media_id_media_bytes
                .insert(id.as_bytes(), bytes.as_ref())?;
            inner.media_id_media_meta.insert(id.as_bytes(), vec)?;

            Ok(())
        })
        .await
    }

    pub(crate) async fn media_id(&self, url: IriString) -> Result<Option<Uuid>, Error> {
        self.unblock(move |inner| {
            if let Some(ivec) = inner.media_url_media_id.get(url.as_str().as_bytes())? {
                Ok(uuid_from_ivec(ivec))
            } else {
                Ok(None)
            }
        })
        .await
    }

    pub(crate) async fn media_url(&self, id: Uuid) -> Result<Option<IriString>, Error> {
        self.unblock(move |inner| {
            if let Some(ivec) = inner.media_id_media_url.get(id.as_bytes())? {
                Ok(url_from_ivec(ivec))
            } else {
                Ok(None)
            }
        })
        .await
    }

    pub(crate) async fn media_bytes(&self, id: Uuid) -> Result<Option<Bytes>, Error> {
        self.unblock(move |inner| {
            if let Some(ivec) = inner.media_id_media_bytes.get(id.as_bytes())? {
                Ok(Some(Bytes::copy_from_slice(&ivec)))
            } else {
                Ok(None)
            }
        })
        .await
    }

    pub(crate) async fn media_meta(&self, id: Uuid) -> Result<Option<MediaMeta>, Error> {
        self.unblock(move |inner| {
            if let Some(ivec) = inner.media_id_media_meta.get(id.as_bytes())? {
                let meta = serde_json::from_slice(&ivec)?;
                Ok(Some(meta))
            } else {
                Ok(None)
            }
        })
        .await
    }

    pub(crate) async fn blocks(&self) -> Result<Vec<String>, Error> {
        self.unblock(|inner| Ok(inner.blocks().collect())).await
    }

    pub(crate) async fn allows(&self) -> Result<Vec<String>, Error> {
        self.unblock(|inner| Ok(inner.allows().collect())).await
    }

    pub(crate) async fn inboxes(&self) -> Result<Vec<IriString>, Error> {
        self.unblock(|inner| Ok(inner.connected_actors().map(|actor| actor.inbox).collect()))
            .await
    }

    pub(crate) async fn is_connected(&self, base_id: IriString) -> Result<bool, Error> {
        let scheme = base_id.scheme_str();
        let authority = base_id.authority_str().ok_or(ErrorKind::MissingDomain)?;
        let prefix = format!("{}://{}", scheme, authority);

        self.unblock(move |inner| {
            let connected = inner
                .connected_actor_ids
                .scan_prefix(prefix.as_bytes())
                .values()
                .any(|res| res.is_ok());

            Ok(connected)
        })
        .await
    }

    pub(crate) async fn actor_id_from_public_key_id(
        &self,
        public_key_id: IriString,
    ) -> Result<Option<IriString>, Error> {
        self.unblock(move |inner| {
            if let Some(ivec) = inner
                .public_key_id_actor_id
                .get(public_key_id.as_str().as_bytes())?
            {
                Ok(url_from_ivec(ivec))
            } else {
                Ok(None)
            }
        })
        .await
    }

    pub(crate) async fn actor(&self, actor_id: IriString) -> Result<Option<Actor>, Error> {
        self.unblock(move |inner| {
            if let Some(ivec) = inner.actor_id_actor.get(actor_id.as_str().as_bytes())? {
                let actor = serde_json::from_slice(&ivec)?;
                Ok(Some(actor))
            } else {
                Ok(None)
            }
        })
        .await
    }

    pub(crate) async fn save_actor(&self, actor: Actor) -> Result<(), Error> {
        self.unblock(move |inner| {
            let vec = serde_json::to_vec(&actor)?;

            inner.public_key_id_actor_id.insert(
                actor.public_key_id.as_str().as_bytes(),
                actor.id.as_str().as_bytes(),
            )?;
            inner
                .actor_id_actor
                .insert(actor.id.as_str().as_bytes(), vec)?;
            Ok(())
        })
        .await
    }

    pub(crate) async fn remove_connection(&self, actor_id: IriString) -> Result<(), Error> {
        tracing::debug!("Removing Connection: {}", actor_id);
        self.unblock(move |inner| {
            inner
                .connected_actor_ids
                .remove(actor_id.as_str().as_bytes())?;

            Ok(())
        })
        .await
    }

    pub(crate) async fn add_connection(&self, actor_id: IriString) -> Result<(), Error> {
        tracing::debug!("Adding Connection: {}", actor_id);
        self.unblock(move |inner| {
            inner
                .connected_actor_ids
                .insert(actor_id.as_str().as_bytes(), actor_id.as_str().as_bytes())?;

            Ok(())
        })
        .await
    }

    pub(crate) async fn add_blocks(&self, domains: Vec<String>) -> Result<(), Error> {
        self.unblock(move |inner| {
            for connected in inner.connected_by_domain(&domains) {
                inner
                    .connected_actor_ids
                    .remove(connected.as_str().as_bytes())?;
            }

            for authority in &domains {
                inner
                    .blocked_domains
                    .insert(domain_key(authority), authority.as_bytes())?;
                inner.allowed_domains.remove(domain_key(authority))?;
            }

            Ok(())
        })
        .await
    }

    pub(crate) async fn remove_blocks(&self, domains: Vec<String>) -> Result<(), Error> {
        self.unblock(move |inner| {
            for authority in &domains {
                inner.blocked_domains.remove(domain_key(authority))?;
            }

            Ok(())
        })
        .await
    }

    pub(crate) async fn add_allows(&self, domains: Vec<String>) -> Result<(), Error> {
        self.unblock(move |inner| {
            for authority in &domains {
                inner
                    .allowed_domains
                    .insert(domain_key(authority), authority.as_bytes())?;
            }

            Ok(())
        })
        .await
    }

    pub(crate) async fn remove_allows(&self, domains: Vec<String>) -> Result<(), Error> {
        self.unblock(move |inner| {
            if inner.restricted_mode {
                for connected in inner.connected_by_domain(&domains) {
                    inner
                        .connected_actor_ids
                        .remove(connected.as_str().as_bytes())?;
                }
            }

            for authority in &domains {
                inner.allowed_domains.remove(domain_key(authority))?;
            }

            Ok(())
        })
        .await
    }

    pub(crate) async fn is_allowed(&self, url: IriString) -> Result<bool, Error> {
        self.unblock(move |inner| {
            if let Some(authority) = url.authority_str() {
                Ok(inner.is_allowed(authority))
            } else {
                Ok(false)
            }
        })
        .await
    }

    pub(crate) async fn private_key(&self) -> Result<Option<RsaPrivateKey>, Error> {
        self.unblock(|inner| {
            if let Some(ivec) = inner.settings.get("private-key")? {
                let key_str = String::from_utf8_lossy(&ivec);
                let key = RsaPrivateKey::from_pkcs8_pem(&key_str)?;

                Ok(Some(key))
            } else {
                Ok(None)
            }
        })
        .await
    }

    pub(crate) async fn update_private_key(
        &self,
        private_key: &RsaPrivateKey,
    ) -> Result<(), Error> {
        let pem_pkcs8 = private_key.to_pkcs8_pem(rsa::pkcs8::LineEnding::default())?;

        self.unblock(move |inner| {
            inner
                .settings
                .insert("private-key".as_bytes(), pem_pkcs8.as_bytes())?;
            Ok(())
        })
        .await
    }
}

fn domain_key(authority: &str) -> String {
    authority.split('.').rev().collect::<Vec<_>>().join(".") + "."
}

fn domain_prefix(authority: &str) -> String {
    authority
        .split('.')
        .rev()
        .take(2)
        .collect::<Vec<_>>()
        .join(".")
        + "."
}

fn url_from_ivec(ivec: sled::IVec) -> Option<IriString> {
    String::from_utf8_lossy(&ivec).parse::<IriString>().ok()
}

fn uuid_from_ivec(ivec: sled::IVec) -> Option<Uuid> {
    Uuid::from_slice(&ivec).ok()
}

#[cfg(test)]
mod tests {
    use super::Db;
    use activitystreams::iri_string::types::IriString;
    use std::future::Future;

    #[test]
    fn connect_and_verify() {
        run(|db| async move {
            let example_actor: IriString = "http://example.com/actor".parse().unwrap();
            let example_sub_actor: IriString = "http://example.com/users/fake".parse().unwrap();
            db.add_connection(example_actor.clone()).await.unwrap();
            assert!(db.is_connected(example_sub_actor).await.unwrap());
        })
    }

    #[test]
    fn disconnect_and_verify() {
        run(|db| async move {
            let example_actor: IriString = "http://example.com/actor".parse().unwrap();
            let example_sub_actor: IriString = "http://example.com/users/fake".parse().unwrap();
            db.add_connection(example_actor.clone()).await.unwrap();
            assert!(db.is_connected(example_sub_actor.clone()).await.unwrap());

            db.remove_connection(example_actor).await.unwrap();
            assert!(!db.is_connected(example_sub_actor).await.unwrap());
        })
    }

    #[test]
    fn connected_actor_in_connected_list() {
        run(|db| async move {
            let example_actor: IriString = "http://example.com/actor".parse().unwrap();
            db.add_connection(example_actor.clone()).await.unwrap();

            assert!(db.connected_ids().await.unwrap().contains(&example_actor));
        })
    }

    #[test]
    fn disconnected_actor_not_in_connected_list() {
        run(|db| async move {
            let example_actor: IriString = "http://example.com/actor".parse().unwrap();
            db.add_connection(example_actor.clone()).await.unwrap();
            db.remove_connection(example_actor.clone()).await.unwrap();

            assert!(!db.connected_ids().await.unwrap().contains(&example_actor));
        })
    }

    fn run<F, Fut>(f: F)
    where
        F: Fn(Db) -> Fut,
        Fut: Future<Output = ()> + 'static,
    {
        let db =
            Db::build_inner(true, sled::Config::new().temporary(true).open().unwrap()).unwrap();
        actix_rt::System::new().block_on((f)(db));
    }
}<|MERGE_RESOLUTION|>--- conflicted
+++ resolved
@@ -142,11 +142,7 @@
             .map(|s| String::from_utf8_lossy(&s).to_string())
     }
 
-<<<<<<< HEAD
-    fn allows(&self) -> impl DoubleEndedIterator<Item = String> {
-=======
     fn allowed(&self) -> impl DoubleEndedIterator<Item = String> {
->>>>>>> e3731435
         self.allowed_domains
             .iter()
             .values()
@@ -469,7 +465,7 @@
     }
 
     pub(crate) async fn allows(&self) -> Result<Vec<String>, Error> {
-        self.unblock(|inner| Ok(inner.allows().collect())).await
+        self.unblock(|inner| Ok(inner.allowed().collect())).await
     }
 
     pub(crate) async fn inboxes(&self) -> Result<Vec<IriString>, Error> {
