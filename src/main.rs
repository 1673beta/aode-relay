--- conflicted
+++ resolved
@@ -33,11 +33,8 @@
 mod routes;
 mod telegram;
 
-<<<<<<< HEAD
 use crate::data::NodeConfig;
-=======
 use crate::requests::Spawner;
->>>>>>> 8071c6ce
 
 use self::{
     args::Args,
