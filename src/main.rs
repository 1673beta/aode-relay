use activitystreams::url::Url;
use actix_web::{web, App, HttpServer};
use opentelemetry::{sdk::Resource, KeyValue};
use opentelemetry_otlp::WithExportConfig;
use tracing_actix_web::TracingLogger;
use tracing_error::ErrorLayer;
use tracing_log::LogTracer;
use tracing_subscriber::{fmt::format::FmtSpan, layer::SubscriberExt, EnvFilter};

mod apub;
mod args;
mod config;
mod data;
mod db;
mod error;
mod jobs;
mod middleware;
mod requests;
mod routes;

use self::{
    args::Args,
    config::Config,
    data::{ActorCache, MediaCache, State},
    db::Db,
    jobs::create_workers,
    middleware::{DebugPayload, RelayResolver},
    routes::{actor, inbox, index, nodeinfo, nodeinfo_meta, statics},
};

fn init_subscriber(
    software_name: &'static str,
    opentelemetry_url: Option<&Url>,
) -> Result<(), anyhow::Error> {
    LogTracer::init()?;

    let env_filter = EnvFilter::try_from_default_env().unwrap_or_else(|_| EnvFilter::new("info"));

    let format_layer = tracing_subscriber::fmt::layer()
        .with_span_events(FmtSpan::NEW | FmtSpan::CLOSE)
        .pretty();

    let subscriber = tracing_subscriber::Registry::default()
        .with(env_filter)
        .with(ErrorLayer::default())
        .with(format_layer);

    if let Some(url) = opentelemetry_url {
        let tracer =
            opentelemetry_otlp::new_pipeline()
                .tracing()
                .with_trace_config(opentelemetry::sdk::trace::config().with_resource(
                    Resource::new(vec![KeyValue::new("service.name", software_name)]),
                ))
                .with_exporter(
                    opentelemetry_otlp::new_exporter()
                        .tonic()
                        .with_endpoint(url.as_str()),
                )
                .install_batch(opentelemetry::runtime::Tokio)?;

        let otel_layer = tracing_opentelemetry::layer().with_tracer(tracer);

        let subscriber = subscriber.with(otel_layer);
        tracing::subscriber::set_global_default(subscriber)?;
    } else {
        tracing::subscriber::set_global_default(subscriber)?;
    }

    Ok(())
}

#[actix_rt::main]
async fn main() -> Result<(), anyhow::Error> {
    dotenv::dotenv().ok();

    let config = Config::build()?;

    init_subscriber(Config::software_name(), config.opentelemetry_url())?;

    let db = Db::build(&config)?;

    let args = Args::new();

    if !args.blocks().is_empty() || !args.allowed().is_empty() {
        if args.undo() {
            db.remove_blocks(args.blocks().to_vec()).await?;
            db.remove_allows(args.allowed().to_vec()).await?;
        } else {
            db.add_blocks(args.blocks().to_vec()).await?;
            db.add_allows(args.allowed().to_vec()).await?;
        }
        return Ok(());
    }

    let media = MediaCache::new(db.clone());
    let state = State::build(db.clone()).await?;
    let actors = ActorCache::new(db.clone());
<<<<<<< HEAD
    let (manager, job_server) = create_workers(
=======

    let job_server = create_workers(
>>>>>>> e1c61d5b
        db.clone(),
        state.clone(),
        actors.clone(),
        media.clone(),
        config.clone(),
    );

    let bind_address = config.bind_address();
    HttpServer::new(move || {
        App::new()
            .wrap(TracingLogger::default())
            .app_data(web::Data::new(db.clone()))
            .app_data(web::Data::new(state.clone()))
            .app_data(web::Data::new(state.requests(&config)))
            .app_data(web::Data::new(actors.clone()))
            .app_data(web::Data::new(config.clone()))
            .app_data(web::Data::new(job_server.clone()))
            .app_data(web::Data::new(media.clone()))
            .service(web::resource("/").route(web::get().to(index)))
            .service(web::resource("/media/{path}").route(web::get().to(routes::media)))
            .service(
                web::resource("/inbox")
                    .wrap(config.digest_middleware())
                    .wrap(config.signature_middleware(
                        state.requests(&config),
                        actors.clone(),
                        state.clone(),
                    ))
                    .wrap(DebugPayload(config.debug()))
                    .route(web::post().to(inbox)),
            )
            .service(web::resource("/actor").route(web::get().to(actor)))
            .service(web::resource("/nodeinfo/2.0.json").route(web::get().to(nodeinfo)))
            .service(
                web::scope("/.well-known")
                    .service(actix_webfinger::scoped::<RelayResolver>())
                    .service(web::resource("/nodeinfo").route(web::get().to(nodeinfo_meta))),
            )
            .service(web::resource("/static/{filename}").route(web::get().to(statics)))
    })
    .bind(bind_address)?
    .run()
    .await?;

    drop(manager);

    Ok(())
}

include!(concat!(env!("OUT_DIR"), "/templates.rs"));<|MERGE_RESOLUTION|>--- conflicted
+++ resolved
@@ -96,12 +96,8 @@
     let media = MediaCache::new(db.clone());
     let state = State::build(db.clone()).await?;
     let actors = ActorCache::new(db.clone());
-<<<<<<< HEAD
+
     let (manager, job_server) = create_workers(
-=======
-
-    let job_server = create_workers(
->>>>>>> e1c61d5b
         db.clone(),
         state.clone(),
         actors.clone(),
