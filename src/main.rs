// need this for ructe
#![allow(clippy::needless_borrow)]

use std::time::Duration;

use activitystreams::iri_string::types::IriString;
use actix_web::{middleware::Compress, web, App, HttpServer};
use collector::MemoryCollector;
#[cfg(feature = "console")]
use console_subscriber::ConsoleLayer;
use error::Error;
use http_signature_normalization_actix::middleware::VerifySignature;
use metrics_exporter_prometheus::PrometheusBuilder;
use metrics_util::layers::FanoutBuilder;
use opentelemetry::KeyValue;
use opentelemetry_otlp::WithExportConfig;
use opentelemetry_sdk::Resource;
use reqwest_middleware::ClientWithMiddleware;
use rustls::ServerConfig;
use tokio::task::JoinHandle;
use tracing_actix_web::TracingLogger;
use tracing_error::ErrorLayer;
use tracing_log::LogTracer;
use tracing_subscriber::{filter::Targets, fmt::format::FmtSpan, layer::SubscriberExt, Layer};

mod admin;
mod apub;
mod args;
mod collector;
mod config;
mod data;
mod db;
mod error;
mod extractors;
mod future;
mod jobs;
mod middleware;
mod requests;
mod routes;
mod spawner;
mod telegram;

use crate::config::UrlKind;

use self::{
    args::Args,
    config::Config,
    data::{ActorCache, MediaCache, State},
    db::Db,
    jobs::create_workers,
    middleware::{DebugPayload, MyVerify, RelayResolver, Timings},
    routes::{actor, healthz, inbox, index, nodeinfo, nodeinfo_meta, statics},
    spawner::Spawner,
};

fn init_subscriber(
    software_name: &'static str,
    opentelemetry_url: Option<&IriString>,
) -> Result<(), anyhow::Error> {
    LogTracer::init()?;

    let targets: Targets = std::env::var("RUST_LOG")
        .unwrap_or_else(|_| "warn,actix_web=debug,actix_server=debug,tracing_actix_web=info".into())
        .parse()?;

    let format_layer = tracing_subscriber::fmt::layer()
        .with_span_events(FmtSpan::NEW | FmtSpan::CLOSE)
        .with_filter(targets.clone());

    #[cfg(feature = "console")]
    let console_layer = ConsoleLayer::builder()
        .with_default_env()
        .server_addr(([0, 0, 0, 0], 6669))
        .event_buffer_capacity(1024 * 1024)
        .spawn();

    let subscriber = tracing_subscriber::Registry::default()
        .with(format_layer)
        .with(ErrorLayer::default());

    #[cfg(feature = "console")]
    let subscriber = subscriber.with(console_layer);

    if let Some(url) = opentelemetry_url {
        let tracer = opentelemetry_otlp::new_pipeline()
            .tracing()
            .with_trace_config(
                opentelemetry_sdk::trace::config().with_resource(Resource::new(vec![
                    KeyValue::new("service.name", software_name),
                ])),
            )
            .with_exporter(
                opentelemetry_otlp::new_exporter()
                    .tonic()
                    .with_endpoint(url.as_str()),
            )
            .install_batch(opentelemetry_sdk::runtime::Tokio)?;

        let otel_layer = tracing_opentelemetry::layer()
            .with_tracer(tracer)
            .with_filter(targets);

        let subscriber = subscriber.with(otel_layer);
        tracing::subscriber::set_global_default(subscriber)?;
    } else {
        tracing::subscriber::set_global_default(subscriber)?;
    }

    Ok(())
}

fn build_client(
    user_agent: &str,
    timeout_seconds: u64,
    proxy: Option<(&IriString, Option<(&str, &str)>)>,
) -> Result<ClientWithMiddleware, Error> {
    let builder = reqwest::Client::builder().user_agent(user_agent.to_string());

    let builder = if let Some((url, auth)) = proxy {
        let proxy = reqwest::Proxy::all(url.as_str())?;

        let proxy = if let Some((username, password)) = auth {
            proxy.basic_auth(username, password)
        } else {
            proxy
        };

        builder.proxy(proxy)
    } else {
        builder
    };

    let client = builder
        .timeout(Duration::from_secs(timeout_seconds))
        .build()?;

    let client_with_middleware = reqwest_middleware::ClientBuilder::new(client)
        .with(reqwest_tracing::TracingMiddleware::default())
        .build();

    Ok(client_with_middleware)
}

#[tokio::main]
async fn main() -> Result<(), anyhow::Error> {
    dotenv::dotenv().ok();

    let config = Config::build()?;

    init_subscriber(Config::software_name(), config.opentelemetry_url())?;

    let args = Args::new();

    if args.any() {
        client_main(config, args).await??;
        return Ok(());
    }

    let collector = MemoryCollector::new();

    if let Some(bind_addr) = config.prometheus_bind_address() {
        let (recorder, exporter) = PrometheusBuilder::new()
            .with_http_listener(bind_addr)
            .build()?;

        tokio::spawn(exporter);
        let recorder = FanoutBuilder::default()
            .add_recorder(recorder)
            .add_recorder(collector.clone())
            .build();
        metrics::set_global_recorder(recorder).map_err(|e| anyhow::anyhow!("{e}"))?;
    } else {
        collector.install()?;
    }

    tracing::warn!("Opening DB");
    let db = Db::build(&config)?;

    tracing::warn!("Building caches");
    let actors = ActorCache::new(db.clone());
    let media = MediaCache::new(db.clone());

    server_main(db, actors, media, collector, config).await?;

    tracing::warn!("Application exit");

    Ok(())
}

fn client_main(config: Config, args: Args) -> JoinHandle<Result<(), anyhow::Error>> {
    tokio::spawn(do_client_main(config, args))
}

async fn do_client_main(config: Config, args: Args) -> Result<(), anyhow::Error> {
    let client = build_client(
        &config.user_agent(),
        config.client_timeout(),
        config.proxy_config(),
    )?;

    if !args.blocks().is_empty() || !args.allowed().is_empty() {
        if args.undo() {
            admin::client::unblock(&client, &config, args.blocks().to_vec()).await?;
            admin::client::disallow(&client, &config, args.allowed().to_vec()).await?;
        } else {
            admin::client::block(&client, &config, args.blocks().to_vec()).await?;
            admin::client::allow(&client, &config, args.allowed().to_vec()).await?;
        }
        println!("Updated lists");
    }

    if args.contacted() {
        let last_seen = admin::client::last_seen(&client, &config).await?;

        let mut report = String::from("Contacted:");

        if !last_seen.never.is_empty() {
            report += "\nNever seen:\n";
        }

        for domain in last_seen.never {
            report += "\t";
            report += &domain;
            report += "\n";
        }

        if !last_seen.last_seen.is_empty() {
            report += "\nSeen:\n";
        }

        for (datetime, domains) in last_seen.last_seen {
            for domain in domains {
                report += "\t";
                report += &datetime.to_string();
                report += " - ";
                report += &domain;
                report += "\n";
            }
        }

        report += "\n";
        println!("{report}");
    }

    if args.list() {
        let (blocked, allowed, connected) = tokio::try_join!(
            admin::client::blocked(&client, &config),
            admin::client::allowed(&client, &config),
            admin::client::connected(&client, &config)
        )?;

        let mut report = String::from("Report:\n");
        if !allowed.allowed_domains.is_empty() {
            report += "\nAllowed\n\t";
            report += &allowed.allowed_domains.join("\n\t");
        }
        if !blocked.blocked_domains.is_empty() {
            report += "\n\nBlocked\n\t";
            report += &blocked.blocked_domains.join("\n\t");
        }
        if !connected.connected_actors.is_empty() {
            report += "\n\nConnected\n\t";
            report += &connected.connected_actors.join("\n\t");
        }
        report += "\n";
        println!("{report}");
    }

    if args.stats() {
        let stats = admin::client::stats(&client, &config).await?;
        stats.present();
    }

    Ok(())
}

const VERIFY_RATIO: usize = 7;

async fn server_main(
    db: Db,
    actors: ActorCache,
    media: MediaCache,
    collector: MemoryCollector,
    config: Config,
) -> Result<(), anyhow::Error> {
    let client = build_client(
        &config.user_agent(),
        config.client_timeout(),
        config.proxy_config(),
    )?;

    tracing::warn!("Creating state");
    let node_config = std::collections::HashMap::new();

    let (signature_threads, verify_threads) = match config.signature_threads() {
        0 | 1 => (1, 1),
        n if n <= VERIFY_RATIO => (n, 1),
        n => {
            let verify_threads = (n / VERIFY_RATIO).max(1);
            let signature_threads = n.saturating_sub(verify_threads).max(VERIFY_RATIO);

            (signature_threads, verify_threads)
        }
    };

    let verify_spawner = Spawner::build("verify-cpu", verify_threads.try_into()?)?;
    let sign_spawner = Spawner::build("sign-cpu", signature_threads.try_into()?)?;

    let key_id = config.generate_url(UrlKind::MainKey).to_string();
<<<<<<< HEAD
    let state = State::build(db.clone(), key_id, sign_spawner, client, node_config).await?;
=======
    let state = State::build(db.clone(), key_id, sign_spawner.clone(), client).await?;
>>>>>>> 603fcc6e

    if let Some((token, admin_handle)) = config.telegram_info() {
        tracing::warn!("Creating telegram handler");
        telegram::start(admin_handle.to_owned(), db.clone(), token);
    }

    let keys = config.open_keys()?;

    let bind_address = config.bind_address();
    let sign_spawner2 = sign_spawner.clone();
    let verify_spawner2 = verify_spawner.clone();
    let server = HttpServer::new(move || {
        let job_server =
            create_workers(state.clone(), actors.clone(), media.clone(), config.clone())
                .expect("Failed to create job server");

        let app = App::new()
            .app_data(web::Data::new(db.clone()))
            .app_data(web::Data::new(state.clone()))
            .app_data(web::Data::new(
                state.requests.clone().spawner(verify_spawner.clone()),
            ))
            .app_data(web::Data::new(actors.clone()))
            .app_data(web::Data::new(config.clone()))
            .app_data(web::Data::new(job_server))
            .app_data(web::Data::new(media.clone()))
            .app_data(web::Data::new(collector.clone()))
            .app_data(web::Data::new(verify_spawner.clone()));

        let app = if let Some(data) = config.admin_config() {
            app.app_data(data)
        } else {
            app
        };

        app.wrap(Compress::default())
            .wrap(TracingLogger::default())
            .wrap(Timings)
            .route("/healthz", web::get().to(healthz))
            .service(web::resource("/").route(web::get().to(index)))
            .service(web::resource("/media/{path}").route(web::get().to(routes::media)))
            .service(
                web::resource("/inbox")
                    .wrap(config.digest_middleware().spawner(verify_spawner.clone()))
                    .wrap(VerifySignature::new(
                        MyVerify(
                            state.requests.clone().spawner(verify_spawner.clone()),
                            actors.clone(),
                            state.clone(),
                            verify_spawner.clone(),
                        ),
                        http_signature_normalization_actix::Config::new(),
                    ))
                    .wrap(DebugPayload(config.debug()))
                    .route(web::post().to(inbox)),
            )
            .service(web::resource("/actor").route(web::get().to(actor)))
            .service(web::resource("/nodeinfo/2.0.json").route(web::get().to(nodeinfo)))
            .service(
                web::scope("/.well-known")
                    .service(actix_webfinger::scoped::<RelayResolver>())
                    .service(web::resource("/nodeinfo").route(web::get().to(nodeinfo_meta))),
            )
            .service(web::resource("/static/{filename}").route(web::get().to(statics)))
            .service(
                web::scope("/api/v1").service(
                    web::scope("/admin")
                        .route("/allow", web::post().to(admin::routes::allow))
                        .route("/disallow", web::post().to(admin::routes::disallow))
                        .route("/block", web::post().to(admin::routes::block))
                        .route("/authority_cfg/{domain}", web::put().to(admin::routes::set_authority_cfg))
                        .route("/authority_cfg/{domain}", web::delete().to(admin::routes::clear_authority_cfg))
                        .route("/authority_cfg/{domain}", web::get().to(admin::routes::get_authority_cfg))
                        .route("/authority_cfg/", web::get().to(admin::routes::get_all_authority_cfg))
                        .route("/unblock", web::post().to(admin::routes::unblock))
                        .route("/allowed", web::get().to(admin::routes::allowed))
                        .route("/blocked", web::get().to(admin::routes::blocked))
                        .route("/connected", web::get().to(admin::routes::connected))
                        .route("/stats", web::get().to(admin::routes::stats))
                        .route("/last_seen", web::get().to(admin::routes::last_seen)),
                ),
            )
    });

    if let Some((certs, key)) = keys {
        tracing::warn!("Binding to {}:{} with TLS", bind_address.0, bind_address.1);
        let server_config = ServerConfig::builder()
            .with_safe_default_cipher_suites()
            .with_safe_default_kx_groups()
            .with_safe_default_protocol_versions()?
            .with_no_client_auth()
            .with_single_cert(certs, key)?;
        server
            .bind_rustls_021(bind_address, server_config)?
            .run()
            .await?;
    } else {
        tracing::warn!("Binding to {}:{}", bind_address.0, bind_address.1);
        server.bind(bind_address)?.run().await?;
    }

    sign_spawner2.close().await;
    verify_spawner2.close().await;

    tracing::warn!("Server closed");

    Ok(())
}

include!(concat!(env!("OUT_DIR"), "/templates.rs"));<|MERGE_RESOLUTION|>--- conflicted
+++ resolved
@@ -307,11 +307,7 @@
     let sign_spawner = Spawner::build("sign-cpu", signature_threads.try_into()?)?;
 
     let key_id = config.generate_url(UrlKind::MainKey).to_string();
-<<<<<<< HEAD
-    let state = State::build(db.clone(), key_id, sign_spawner, client, node_config).await?;
-=======
-    let state = State::build(db.clone(), key_id, sign_spawner.clone(), client).await?;
->>>>>>> 603fcc6e
+    let state = State::build(db.clone(), key_id, sign_spawner.clone(), client, node_config).await?;
 
     if let Some((token, admin_handle)) = config.telegram_info() {
         tracing::warn!("Creating telegram handler");
